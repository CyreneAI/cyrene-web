--- conflicted
+++ resolved
@@ -16,9 +16,10 @@
 
 export default function Layout({ children }: LayoutProps) {
   const pathname = usePathname();
-<<<<<<< HEAD
   const { publicKey, signMessage, connected } = useWallet();
   const [signature, setSignature] = useState<string | null>(null);
+  const [isOpen, setIsOpen] = useState(false);
+  const dropdownRef = useRef<HTMLDivElement>(null);
 
   // Handle wallet connection and signing
   useEffect(() => {
@@ -60,12 +61,6 @@
     }
   }, [connected]);
 
-  return (
-    <main className="relative min-h-screen bg-gradient-to-b from-[#0B1220] to-[#0A1A2F]">
-=======
-  const [isOpen, setIsOpen] = useState(false);
-  const dropdownRef = useRef<HTMLDivElement>(null);
-
   useEffect(() => {
     const handleClickOutside = (event: MouseEvent) => {
       if (dropdownRef.current && !dropdownRef.current.contains(event.target as Node)) {
@@ -76,8 +71,9 @@
     document.addEventListener('mousedown', handleClickOutside);
     return () => document.removeEventListener('mousedown', handleClickOutside);
   }, []);
-
-  return (
+  
+
+ return (
     <main className="relative min-h-screen bg-gradient-to-b from-[#0B1220] to-[#0A1A2F] overflow-x-hidden">
       {/* Cover Image */}
       <div className="relative w-full h-[300px] sm:h-[400px] md:h-[500px]">
@@ -90,11 +86,11 @@
         />
         <div className="absolute inset-0">
           <div className="container mx-auto px-4 sm:px-6 lg:px-8 pt-24 sm:pt-28 md:pt-32">
-            <h1 
+            <h1
               className="text-3xl sm:text-4xl md:text-5xl font-medium text-white tracking-tight max-w-2xl"
-              style={{ 
-                fontFamily: 'PingFang SC', 
-                textShadow: '0 0 20px rgba(79, 172, 254, 0.5)'
+              style={{
+                fontFamily: "PingFang SC",
+                textShadow: "0 0 20px rgba(79, 172, 254, 0.5)",
               }}
             >
               Your Cosmic Guide to the Digital Frontier
@@ -102,7 +98,6 @@
           </div>
         </div>
       </div>
->>>>>>> 64c1a092
 
       {/* Navigation */}
       <nav className="fixed top-0 left-0 right-0 z-50 bg-[#0B1220]/95 backdrop-blur-sm w-full">
@@ -118,131 +113,121 @@
               />
             </Link>
           </div>
-<<<<<<< HEAD
           <div className="flex gap-4 sm:gap-6 md:gap-8 items-center">
-=======
-          <div className="flex gap-3 sm:gap-6 md:gap-8 items-center">
->>>>>>> 64c1a092
             <Link href="/" className="no-underline">
-              <span 
-                className={`text-sm sm:text-base ${pathname === '/' ? 'text-white' : 'text-white/80 hover:text-white'}`}
-                style={{ fontFamily: 'PingFang SC' }}
+              <span
+                className={`text-sm sm:text-base ${
+                  pathname === "/" ? "text-white" : "text-white/80 hover:text-white"
+                }`}
+                style={{ fontFamily: "PingFang SC" }}
               >
                 Home
               </span>
             </Link>
             <Link href="/about" className="no-underline">
-              <span 
-                className={`text-sm sm:text-base ${pathname === '/about' ? 'text-white' : 'text-white/80 hover:text-white'}`}
-                style={{ fontFamily: 'PingFang SC' }}
+              <span
+                className={`text-sm sm:text-base ${
+                  pathname === "/about"
+                    ? "text-white"
+                    : "text-white/80 hover:text-white"
+                }`}
+                style={{ fontFamily: "PingFang SC" }}
               >
                 About
               </span>
             </Link>
             <Link href="/token" className="no-underline">
-              <span 
-                className={`text-sm sm:text-base ${pathname === '/token' ? 'text-white' : 'text-white/80 hover:text-white'}`}
-                style={{ fontFamily: 'PingFang SC' }}
+              <span
+                className={`text-sm sm:text-base ${
+                  pathname === "/token"
+                    ? "text-white"
+                    : "text-white/80 hover:text-white"
+                }`}
+                style={{ fontFamily: "PingFang SC" }}
               >
                 Token
               </span>
             </Link>
-<<<<<<< HEAD
             <Link href="/deploy-agents" className="no-underline">
-              <span 
-                className={`text-base ${pathname === '/deploy-agents' ? 'text-white' : 'text-white/80 hover:text-white'}`}
-                style={{ fontFamily: 'PingFang SC' }}
+              <span
+                className={`text-base ${
+                  pathname === "/deploy-agents"
+                    ? "text-white"
+                    : "text-white/80 hover:text-white"
+                }`}
+                style={{ fontFamily: "PingFang SC" }}
               >
                 AI Agents
               </span>
             </Link>
-            <DropdownMenu>
-              <DropdownMenuTrigger asChild>
-                <span 
-                  className={`text-base cursor-pointer ${pathname === '/links' ? 'text-white' : 'text-white/80 hover:text-white'}`}
-                  style={{ fontFamily: 'PingFang SC' }}
-                >
-                  Links
-                </span>
-              </DropdownMenuTrigger>
-              <DropdownMenuContent 
-                className="w-48 bg-[#0B1220] border border-white/10 rounded-xl p-1 mt-2"
-                sideOffset={8}
-=======
             <div className="relative" ref={dropdownRef}>
               <button
                 onClick={() => setIsOpen(!isOpen)}
-                className={`text-sm sm:text-base bg-transparent border-0 cursor-pointer ${pathname === '/links' ? 'text-white' : 'text-white/80 hover:text-white'}`}
-                style={{ fontFamily: 'PingFang SC' }}
->>>>>>> 64c1a092
+                className={`text-sm sm:text-base bg-transparent border-0 cursor-pointer ${
+                  pathname === "/links"
+                    ? "text-white"
+                    : "text-white/80 hover:text-white"
+                }`}
+                style={{ fontFamily: "PingFang SC" }}
               >
                 Links
               </button>
               {isOpen && (
                 <div className="absolute right-0 mt-2 min-w-[16rem] bg-[#0B1220]/95 backdrop-blur-sm border border-white/10 rounded-xl p-1 z-[100]">
-                  <a 
+                  <a
                     href="/CyreneAI - The Future of Autonomous AI Agents.pdf"
                     target="_blank"
                     rel="noopener noreferrer"
                     className="block w-full py-2 px-3 text-white/80 hover:text-white hover:bg-white/10 rounded-lg no-underline transition-colors"
-                    style={{ fontFamily: 'PingFang SC' }}
+                    style={{ fontFamily: "PingFang SC" }}
                   >
                     Tech Overview (PDF)
                   </a>
-                  <a 
+                  <a
                     href="https://twitter.com/CyreneAI"
                     target="_blank"
                     rel="noopener noreferrer"
                     className="block w-full py-2 px-3 text-white/80 hover:text-white hover:bg-white/10 rounded-lg no-underline transition-colors"
-                    style={{ fontFamily: 'PingFang SC' }}
+                    style={{ fontFamily: "PingFang SC" }}
                   >
                     X (Twitter)
                   </a>
-                  <a 
+                  <a
                     href="https://testflight.apple.com/join/BvdARC75"
                     target="_blank"
                     rel="noopener noreferrer"
                     className="block w-full py-2 px-3 text-white/80 hover:text-white hover:bg-white/10 rounded-lg no-underline transition-colors"
-                    style={{ fontFamily: 'PingFang SC' }}
+                    style={{ fontFamily: "PingFang SC" }}
                   >
                     Erebrus App (iOS*)
-<<<<<<< HEAD
-                  </Link>
-                </DropdownMenuItem>
-              </DropdownMenuContent>
-            </DropdownMenu>
-            <div className="flex gap-4 items-center">
-              <WalletMultiButton className="phantom-button" />
-=======
-                  </a>
-                  <a 
+                  </a>
+                  <a
                     href="https://play.google.com/store/apps/details?id=com.erebrus.app"
                     target="_blank"
                     rel="noopener noreferrer"
                     className="block w-full py-2 px-3 text-white/80 hover:text-white hover:bg-white/10 rounded-lg no-underline transition-colors"
-                    style={{ fontFamily: 'PingFang SC' }}
+                    style={{ fontFamily: "PingFang SC" }}
                   >
                     Erebrus App (Android)
                   </a>
                 </div>
               )}
->>>>>>> 64c1a092
             </div>
+            <WalletMultiButton className="phantom-button" />
           </div>
         </div>
       </nav>
 
       {/* Main Content */}
-      <div className="relative min-h-[calc(100vh-800px)]">
-        {children}
-      </div>
+      <div className="relative min-h-[calc(100vh-800px)]">{children}</div>
 
       {/* Always here for you text */}
       <div className="container mx-auto px-4 sm:px-6 lg:px-8 text-center mb-6 sm:mb-8 md:mb-12">
-        <p className="text-2xl sm:text-3xl md:text-4xl text-white/90" 
-          style={{ 
-            fontFamily: 'PingFang SC',
-            textShadow: '0 0 20px rgba(79, 172, 254, 0.3)'
+        <p
+          className="text-2xl sm:text-3xl md:text-4xl text-white/90"
+          style={{
+            fontFamily: "PingFang SC",
+            textShadow: "0 0 20px rgba(79, 172, 254, 0.3)",
           }}
         >
           Always here for you.
@@ -264,12 +249,24 @@
             <div className="mt-auto pb-8">
               <div className="flex flex-col sm:flex-row justify-between items-center gap-8 sm:gap-0">
                 <div className="grid grid-cols-2 gap-6 sm:flex sm:gap-8 w-full sm:w-auto place-items-center">
-                  <a href="#" className="text-base sm:text-lg md:text-xl text-white/70 hover:text-white no-underline text-center">Privacy Policy</a>
-                  <a href="#" className="text-base sm:text-lg md:text-xl text-white/70 hover:text-white no-underline text-center">Terms and Conditions</a>
+                  <a
+                    href="#"
+                    className="text-base sm:text-lg md:text-xl text-white/70 hover:text-white no-underline text-center"
+                  >
+                    Privacy Policy
+                  </a>
+                  <a
+                    href="#"
+                    className="text-base sm:text-lg md:text-xl text-white/70 hover:text-white no-underline text-center"
+                  >
+                    Terms and Conditions
+                  </a>
                 </div>
                 <div className="flex items-center gap-3 sm:gap-4">
-                  <span className="text-lg sm:text-xl md:text-2xl text-white/70">Brought to you by</span>
-                  <a 
+                  <span className="text-lg sm:text-xl md:text-2xl text-white/70">
+                    Brought to you by
+                  </span>
+                  <a
                     href="https://netsepio.com"
                     target="_blank"
                     rel="noopener noreferrer"
@@ -291,4 +288,4 @@
       </footer>
     </main>
   );
-} +}