'use client'
import Image from 'next/image';
import Link from 'next/link';
import { FaXTwitter } from "react-icons/fa6";
import { TbBrandDiscord } from "react-icons/tb";
import { LiaTelegramPlane } from "react-icons/lia";

const Footer = () => {
  return (
    <footer className='relative bg-gradient-to-r from-gray-900 via-gray-800 to-black'>
      {/* Background Image with Gradient Overlay */}
      <div className="absolute inset-0">
        <Image
          src='/footer_zoom_out_85.jpg'
          alt='Cosmic Portal'
          fill
          className='object-cover object-center'
          priority
          quality={100}
        />
        <div className="absolute inset-0 bg-gradient-to-b from-black via-black/50 to-transparent"></div>
      </div>

      {/* Content */}
      <div className='relative container mx-auto px-4 py-12'>
        <div className='grid grid-cols-1 sm:grid-cols-2 md:grid-cols-2 lg:grid-cols-4 gap-8 md:gap-12 lg:pl-36 mb-24'>
          {/* Brand Section */}
          <div className=' text-center sm:text-left py-6'>
            <Image
              src='/CyreneAI_logo-text.png'
              alt='Cyrene AI'
              width={180}
              height={60}
              className='object-contain mx-auto sm:mx-0'
            />
            <p className='text-gray-100 text-[14px] leading-relaxed py-4'>
              Powering the future of AI interaction through multi-agent collaboration with self-replicating, decentralized agents.
            </p>
            <div className='flex justify-center sm:justify-start space-x-4'>
              <Link href='https://x.com/CyreneAI' target='_blank' className='p-3 rounded-xl hover:bg-white/10 transition-colors'>
                <FaXTwitter className='w-7 h-7 text-gray-100 hover:text-white' />
              </Link>
              <Link href='https://discord.gg/qJ98QZ6EBx' target='_blank' className='p-3 rounded-xl hover:bg-white/10 transition-colors'>
                <TbBrandDiscord className='w-7 h-7 text-gray-100 hover:text-white' />
              </Link>
              <Link href='https://t.me/CyreneAI' target='_blank' className='p-3 rounded-xl hover:bg-white/10 transition-colors'>
                <LiaTelegramPlane className='w-7 h-7 text-gray-100 hover:text-white' />
              </Link>
            </div>
          </div>

          {/* Quick Links */}
          <div className='lg:pl-12 lg:py-12 md:py-8'>
            <h3 className='text-white text-lg font-bold text-center sm:text-left lg:mb-4 md:mb-4'>Quick Links</h3>
            <ul className='space-y-2 text-center sm:text-left'>
<<<<<<< HEAD
              {/* <li><Link href='/about' className='text-gray-100 hover:text-white transition-colors'>About</Link></li> */}
              <li><Link href='https://docs.netsepio.com/latest/cyreneai' className='text-gray-100 hover:text-white transition-colors'>Docs</Link></li>
              {/* <li><Link href='/token' className='text-gray-100 hover:text-white transition-colors'>Token</Link></li> */}
=======
            <li>
  <Link 
    href='/about' 
    onClick={(e) => e.preventDefault()} 
    className='text-gray-100 hover:text-white transition-colors opacity-50 cursor-not-allowed'
  >
    About
  </Link>
</li>

              <li><Link href='https://docs.netsepio.com/latest/cyreneai' className='text-gray-100 hover:text-white transition-colors'>Docs</Link></li>
              <li>
  <Link 
    href='/token' 
    onClick={(e) => e.preventDefault()} 
    className='text-gray-100 hover:text-white transition-colors opacity-50 cursor-not-allowed'
  >
    Token
  </Link>
</li>

>>>>>>> 390e2845
            </ul>
          </div>

          {/* Resources */}
          <div className='lg:pl-8 lg:py-12'>
            <h3 className='text-white text-lg font-bold text-center sm:text-left lg:mb-4 md:mb-4'>Resources</h3>
            <ul className='space-y-2 text-center sm:text-left'>
              <li><Link href='https://play.google.com/store/apps/details?id=com.erebrus.app' className='text-gray-100 hover:text-white transition-colors'>Erebrus Android</Link></li>
              <li><Link href='https://testflight.apple.com/join/BvdARC75' className='text-gray-100 hover:text-white transition-colors'>Erebrus iOS*</Link></li>
              <li><Link href='' className='text-gray-100 hover:text-white transition-colors'>Browser Extension</Link></li>
            </ul>
          </div>

          {/* Contact */}
          <div className='lg:-ml-20 lg:py-12'>
            <h3 className='text-white text-lg font-bold text-center sm:text-left mb-4'>Contact</h3>
            <ul className='space-y-2 text-center sm:text-left'>
              <li><Link href='mailto:support@cyreneai.com' className='text-gray-100 hover:text-white transition-colors'>support@cyreneai.com</Link></li>
            </ul>
          </div>
        </div>

        {/* Bottom Section */}
        <div className='lg:w-[1200px] md:w-[750px] mx-auto h-[1px] bg-white rounded-full mb-4'></div>
        <div className='flex flex-col sm:flex-row justify-between items-center text-white text-sm mt-4 space-y-4 sm:space-y-0 lg:pl-36'>
          <div>© 2025 CyreneAI. All rights reserved.</div>
          <div className='flex items-center space-x-2 lg:-ml-[250px]'>
            <span>Powered by</span>
            <Link href='https://netsepio.com' target='_blank' rel='noopener noreferrer'>
              <Image
                src='/Netsepio_logo_white_with_text 3.png'
                alt='NetSepio'
                width={100}
                height={25}
                className='object-contain hover:opacity-100 transition-opacity'
              />
            </Link>
          </div>
          <div className='flex space-x-6 lg:pr-36'>
            <Link href='/privacy' className='hover:text-white transition-colors'>Privacy Policy</Link>
            <Link href='/terms' className='hover:text-white transition-colors'>Terms of Service</Link>
          </div>
        </div>
      </div>
    </footer>
  );
};

export default Footer;<|MERGE_RESOLUTION|>--- conflicted
+++ resolved
@@ -53,33 +53,10 @@
           <div className='lg:pl-12 lg:py-12 md:py-8'>
             <h3 className='text-white text-lg font-bold text-center sm:text-left lg:mb-4 md:mb-4'>Quick Links</h3>
             <ul className='space-y-2 text-center sm:text-left'>
-<<<<<<< HEAD
               {/* <li><Link href='/about' className='text-gray-100 hover:text-white transition-colors'>About</Link></li> */}
               <li><Link href='https://docs.netsepio.com/latest/cyreneai' className='text-gray-100 hover:text-white transition-colors'>Docs</Link></li>
               {/* <li><Link href='/token' className='text-gray-100 hover:text-white transition-colors'>Token</Link></li> */}
-=======
-            <li>
-  <Link 
-    href='/about' 
-    onClick={(e) => e.preventDefault()} 
-    className='text-gray-100 hover:text-white transition-colors opacity-50 cursor-not-allowed'
-  >
-    About
-  </Link>
-</li>
-
-              <li><Link href='https://docs.netsepio.com/latest/cyreneai' className='text-gray-100 hover:text-white transition-colors'>Docs</Link></li>
               <li>
-  <Link 
-    href='/token' 
-    onClick={(e) => e.preventDefault()} 
-    className='text-gray-100 hover:text-white transition-colors opacity-50 cursor-not-allowed'
-  >
-    Token
-  </Link>
-</li>
-
->>>>>>> 390e2845
             </ul>
           </div>
 
