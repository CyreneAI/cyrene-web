--- conflicted
+++ resolved
@@ -70,8 +70,17 @@
     <main className='relative min-h-screen bg-gradient-to-b from-[#0B1220] to-[#0A1A2F] overflow-x-hidden'>
       {/* Cover Image */}
       {/* Cover Video */}
-
-<<<<<<< HEAD
+      <div className="relative w-full h-[500px] md:h-[742px]">
+  {/* Background Video */}
+  <video
+    src="Cyrene video hero for Topaz_apo8.mp4" // Place your video inside the "public" folder
+    autoPlay
+    loop
+    muted
+    playsInline
+    className="absolute inset-0 w-full h-full object-cover"
+  />
+
   {/* Gradient Overlay for Readability */}
   <div className="absolute inset-0 bg-gradient-to-b from-transparent via-transparent to-[#0F1A2E]/90" />
 
@@ -86,12 +95,12 @@
     >
       Journey with Cyrene into the Agentic Future
     </h1>
-    <Link
+    <a
       href="/deploy-agents"
       className="px-6 py-3 text-lg md:text-xl font-medium text-black bg-white rounded-full border-white shadow-lg transition-all duration-300 "
     >
       Launch Agent
-    </Link>
+    </a>
   </div>
 
   {/* Bottom Text with Semi-Transparent Gradient */}
@@ -101,8 +110,6 @@
     </p>
   </div>
 </div>
-=======
->>>>>>> 66e2a3b6
 
 
       {/* Navigation */}
