--- conflicted
+++ resolved
@@ -84,30 +84,6 @@
             echo "🧹 Removing old images to free up space..."
             docker system prune -f
 
-<<<<<<< HEAD
-            # echo "📄 Creating environment file..."
-            # cat <<EOF > .env
-            # API_BASE_URL=${{ secrets.API_BASE_URL }}
-            # MESSAGE_API_URL=${{ secrets.MESSAGE_API_URL }}
-            # CYRENE_AI_ID=${{ secrets.CYRENE_AI_ID }}
-            # TTS_API_URL=${{ secrets.TTS_API_URL }}
-            # MODEL_PROVIDER=${{ secrets.MODEL_PROVIDER }}
-            # OPENAI_API_KEY=${{ secrets.OPENAI_API_KEY }}
-            # NEXT_PUBLIC_PROJECT_ID=${{ secrets.NEXT_PUBLIC_PROJECT_ID }}
-            # NEXT_PUBLIC_HELIUS_API_KEY=${{ secrets.NEXT_PUBLIC_HELIUS_API_KEY }}
-            # NEXT_PUBLIC_SOLANA_RPC_URL=${{ secrets.NEXT_PUBLIC_SOLANA_RPC_URL }}
-            # NEXT_PUBLIC_ALCHEMY_API_KEY=${{ secrets.NEXT_PUBLIC_ALCHEMY_API_KEY }}
-            # NEXT_PUBLIC_TREASURY_ADDRESS=${{ secrets.NEXT_PUBLIC_TREASURY_ADDRESS }}
-            # NEXT_PUBLIC_ADMIN_ADDRESS_1=${{ secrets.NEXT_PUBLIC_ADMIN_ADDRESS_1 }}
-            # NEXT_PUBLIC_ADMIN_ADDRESS_2=${{ secrets.NEXT_PUBLIC_ADMIN_ADDRESS_2 }}
-            # NEXT_PUBLIC_ADMIN_ADDRESS_3=${{ secrets.NEXT_PUBLIC_ADMIN_ADDRESS_3 }}
-            # NEXT_PUBLIC_SUPABASE_URL=${{ secrets.NEXT_PUBLIC_SUPABASE_URL }}
-            # NEXT_PUBLIC_SUPABASE_ANON_KEY=${{ secrets.NEXT_PUBLIC_SUPABASE_ANON_KEY }}
-            # NEXT_PUBLIC_TWITTER_CLIENT_ID=${{ secrets.NEXT_PUBLIC_TWITTER_CLIENT_ID }}
-            # TWITTER_CLIENT_SECRET=${{ secrets.TWITTER_CLIENT_SECRET }}
-            # NEXT_PUBLIC_APP_URL=${{ secrets.NEXT_PUBLIC_APP_URL }}
-            # NEXT_PUBLIC_BIRDEYE_API_KEY=${{ secrets.NEXT_PUBLIC_BIRDEYE_API_KEY }}
-=======
             echo "📄 Creating environment file..."
             cat <<EOF > .env
             API_BASE_URL=${{ secrets.API_BASE_URL }}
@@ -130,7 +106,6 @@
             NEXT_PUBLIC_TWITTER_CLIENT_SECRET=${{ secrets.TWITTER_CLIENT_SECRET }}
             NEXT_PUBLIC_APP_URL=${{ secrets.NEXT_PUBLIC_APP_URL }}
             NEXT_PUBLIC_BIRDEYE_API_KEY=${{ secrets.NEXT_PUBLIC_BIRDEYE_API_KEY }}
->>>>>>> fd49e1e4
             
             EOF
 
