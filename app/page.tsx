--- conflicted
+++ resolved
@@ -1,14 +1,5 @@
 'use client'
 
-<<<<<<< HEAD
-import Image from 'next/image'
-import { motion } from 'framer-motion'
-import { ArrowUp, Volume2, VolumeX, Mic, MicOff, X } from 'lucide-react'
-import { useState, useRef, useEffect } from 'react'
-import Layout from '@/components/shared/layout'
-import VoiceManager from '@/utils/voiceUtils'
-import Link from 'next/link'
-=======
 import Image from "next/image";
 import { motion } from "framer-motion";
 import { ArrowUp, Volume2, VolumeX, Mic, MicOff, X } from "lucide-react";
@@ -23,7 +14,6 @@
   text: string;
   audio?: string | null;
 }
->>>>>>> 66e2a3b6
 
 // Mock responses for testing
 const mockResponses = [
@@ -31,32 +21,8 @@
   "I'm a multi-talented AI assistant with expertise in cybersecurity, blockchain, and decentralized systems. I can help with technical questions, provide guidance on various topics, and even engage in natural conversations with voice responses.",
   "That's a great question! I specialize in natural language processing, voice synthesis, and understanding complex technical concepts. I can help explain difficult topics in simple terms.",
   "I'd be happy to help you with that. My knowledge spans across various domains including AI, machine learning, cybersecurity, and blockchain technology."
-]
-
-<<<<<<< HEAD
-interface Message {
-  isUser: boolean
-  text: string
-  audio?: string | null
-}
-
-export default function Home () {
-  const [inputValue, setInputValue] = useState('')
-  const [isLoading, setIsLoading] = useState(false)
-  const [messages, setMessages] = useState<Message[]>([])
-  const [isPlayingAudio, setIsPlayingAudio] = useState<{
-    [key: number]: boolean
-  }>({})
-  const audioRefs = useRef<{ [key: number]: HTMLAudioElement | null }>({})
-  const [isVoiceMode, setIsVoiceMode] = useState(false)
-  const [isRecording, setIsRecording] = useState(false)
-  const [transcription, setTranscription] = useState('')
-  const voiceManager = useRef(new VoiceManager())
-  const messagesEndRef = useRef<HTMLDivElement>(null)
-  const messagesContainerRef = useRef<HTMLDivElement>(null)
-
-  const useMockData = 'true'
-=======
+];
+
 export default function Home() {
   const [inputValue, setInputValue] = useState("");
   const [isLoading, setIsLoading] = useState(false);
@@ -78,23 +44,15 @@
 
 
   const useMockData =  process.env.NEXT_USE_DEV
->>>>>>> 66e2a3b6
 
   const scrollToBottom = () => {
     const container = messagesContainerRef.current
     if (container) {
       container.scrollTop = container.scrollHeight
     }
-  }
+  };
 
   useEffect(() => {
-<<<<<<< HEAD
-    scrollToBottom()
-  }, [messages])
-
-  const handleSubmit = async (text: string, forceVoiceMode?: boolean) => {
-    if (!text.trim() || isLoading) return
-=======
     if (publicKey) {
       const address = publicKey.toBase58();
       localStorage.setItem('walletAddress', address);
@@ -107,12 +65,11 @@
   
 
   useEffect(() => {
-    scrollToBottom();
-  }, [messages]);
+    scrollToBottom()
+  }, [messages])
 
   const handleSubmit = async (text: string, user: string, forceVoiceMode?: boolean) => {
     if (!text.trim() || isLoading) return;
->>>>>>> 66e2a3b6
 
     setIsLoading(true)
     setTranscription('')
@@ -140,23 +97,6 @@
         responseText = mockResponses[randomIndex]
         await new Promise(resolve => setTimeout(resolve, 1000))
       } else {
-<<<<<<< HEAD
-        const formData = new FormData()
-        formData.append('text', text)
-        formData.append('user', 'user')
-        formData.append('voice_mode', useVoiceMode.toString())
-
-        // const response = await fetch('https://ai.us01.erebrus.io/b450db11-332b-0fc2-a144-92824a34f699/message', {
-        const messageApiUrl = process.env.NEXT_PUBLIC_MESSAGE_API_URL
-        console.log(
-          'Message API URL:',
-          messageApiUrl,
-          'Voice Mode:',
-          useVoiceMode
-        )
-        if (!messageApiUrl) throw new Error('Message API URL not configured')
-
-=======
         const formData = new FormData();
         formData.append('text', text);
         formData.append('userId', user);
@@ -166,7 +106,6 @@
         console.log('Message API URL:', messageApiUrl, 'Voice Mode:', useVoiceMode);
         if (!messageApiUrl) throw new Error('Message API URL not configured');
         
->>>>>>> 66e2a3b6
         const response = await fetch(`${messageApiUrl}/message`, {
           method: 'POST',
           body: formData
@@ -188,12 +127,8 @@
 
       // Then generate voice if in voice mode
       if (useVoiceMode) {
-<<<<<<< HEAD
-        console.log('Voice mode active, generating voice for:', responseText)
-=======
         console.log('Voice mode active, generating voice for:', responseText);
 
->>>>>>> 66e2a3b6
         try {
           audioUrl = await voiceManager.current.generateVoice(responseText)
           console.log(
@@ -242,13 +177,8 @@
       async text => {
         setTranscription(text)
         // Force voice mode to be true for voice input
-<<<<<<< HEAD
-        const forceVoiceMode = true
-        await handleSubmit(text, forceVoiceMode)
-=======
         const forceVoiceMode = true;
         await handleSubmit(text, user, forceVoiceMode);
->>>>>>> 66e2a3b6
       },
       () => setIsRecording(false)
     )
@@ -290,13 +220,8 @@
         async text => {
           setTranscription(text)
           // Force voice mode to be true for first message
-<<<<<<< HEAD
-          const forceVoiceMode = true
-          await handleSubmit(text, forceVoiceMode)
-=======
           const forceVoiceMode = true;
           await handleSubmit(text, user, forceVoiceMode);
->>>>>>> 66e2a3b6
         },
         () => setIsRecording(false)
       )
@@ -305,11 +230,7 @@
 
   return (
     <Layout>
-<<<<<<< HEAD
-           <div className="relative w-full h-[500px] md:h-[742px]">
-=======
             <div className="relative w-full h-[500px] md:h-[742px]">
->>>>>>> 66e2a3b6
   {/* Background Video */}
   <video
     src="Cyrene video hero for Topaz_apo8.mp4" // Place your video inside the "public" folder
@@ -334,21 +255,12 @@
     >
       Journey with Cyrene into the Agentic Future
     </h1>
-<<<<<<< HEAD
-    <Link
-      href="/deploy-agents"
-      className="px-6 py-3 text-lg md:text-xl font-medium text-black bg-white rounded-full border-white shadow-lg transition-all duration-300 "
-    >
-      Launch Agent
-    </Link>
-=======
     <a
       href="#"
       className="px-6 py-3 text-lg md:text-xl font-medium text-black bg-white rounded-full border-white shadow-lg transition-all duration-300 "
     >
       Launch Agent
     </a>
->>>>>>> 66e2a3b6
   </div>
 
   {/* Bottom Text with Semi-Transparent Gradient */}
@@ -358,11 +270,7 @@
     </p>
   </div>
 </div>
-<<<<<<< HEAD
-      <div className='container mx-auto px-4 sm:px-6 lg:px-8 pt-24 sm:pt-28 md:pt-32'>
-=======
       <div className="container mx-auto px-4 sm:px-6 lg:px-8 pt-24 sm:pt-28 md:pt-32">
->>>>>>> 66e2a3b6
         <motion.div
           initial={{ opacity: 0, y: 20 }}
           animate={{ opacity: 1, y: 0 }}
@@ -407,17 +315,6 @@
                           message.isUser ? 'justify-end' : 'justify-start'
                         }`}
                       >
-<<<<<<< HEAD
-                        {/* Image placed outside the text */}
-    {!message.isUser  && (
-      <Image
-        src='./CyreneAI token NEW_800 5.png'
-        alt='Ge'
-        className='w-16 h-16 rounded-lg object-cover mr-2'
-      />
-    )}
-                        <div
-=======
                           {!message.isUser  && (
                             <img
                               src='./CyreneAI token NEW_800 5.png'
@@ -426,7 +323,6 @@
                             />
                           )}
                         <div 
->>>>>>> 66e2a3b6
                           className={`max-w-[80%] rounded-2xl p-4 sm:p-5 backdrop-blur-sm border
                             ${
                               message.isUser
@@ -434,12 +330,8 @@
                                 : 'bg-white/5 border-white/10 rounded-tl-sm'
                             }`}
                         >
-<<<<<<< HEAD
-                          <div className='flex items-start gap-3'>
-=======
                         
                           <div className="flex items-start gap-3">
->>>>>>> 66e2a3b6
                             {!message.isUser && message.audio && (
                               <button
                                 onClick={() => toggleAudio(index)}
@@ -550,31 +442,6 @@
             ) : null}
 
             {/* Input Form with Loading Indicator */}
-<<<<<<< HEAD
-            <div className='w-full sticky bottom-0  pt-4 mb-32'>
-              <div className='relative'>
-                <form
-                  onSubmit={e => {
-                    e.preventDefault()
-                    handleSubmit(inputValue)
-                  }}
-                  className='relative w-full'
-                >
-                  <textarea
-                    value={inputValue}
-                    onChange={e => {
-                      setInputValue(e.target.value)
-                      e.target.style.height = 'auto' // Reset height first
-                      e.target.style.height = `${e.target.scrollHeight}px` // Expand dynamically
-                    }}
-                    placeholder={isVoiceMode ? 'Listening...' : 'Ask Cyrene...'}
-                    disabled={isLoading || isRecording}
-                    className='w-full bg-white/5 backdrop-blur-sm text-white placeholder-white/40 rounded-2xl px-6 py-4 sm:py-5 pr-32 border border-white/10 focus:outline-none focus:ring-2 focus:ring-blue-500/40 resize-none overflow-hidden'
-                    rows={1} // Initial height
-                  />
-
-                  <div className='absolute right-4 top-1/2 -translate-y-1/2 flex gap-3'>
-=======
             <div className="w-full sticky bottom-0  to-transparent pt-4 mb-32">
               <div className="relative">
                 <form
@@ -598,20 +465,13 @@
                   />
                   
                   <div className="absolute right-4 top-1/2 -translate-y-1/2 flex gap-3">
->>>>>>> 66e2a3b6
                     <button
                       type='button'
                       onClick={toggleVoiceMode}
                       className={`p-2 rounded-full transition-colors ${
-<<<<<<< HEAD
-                        isVoiceMode
-                          ? 'bg-blue-500/20 text-blue-500 hover:bg-blue-500/30'
-                          : 'hover:bg-white/10 text-white/40 hover:text-blue-500'
-=======
                         isVoiceMode 
                           ? "bg-blue-500/20 text-blue-500 hover:bg-blue-500/30" 
                           : "hover:bg-white/10 text-white/40 hover:text-blue-500"
->>>>>>> 66e2a3b6
                       }`}
                     >
                       {isVoiceMode ? (
@@ -625,19 +485,10 @@
                       disabled={isLoading || !inputValue.trim()}
                       className='p-2 rounded-full hover:bg-white/10'
                     >
-<<<<<<< HEAD
-                      <ArrowUp
-                        className={`w-5 h-5 transition-colors ${
-                          inputValue && !isLoading
-                            ? 'text-blue-500'
-                            : 'text-white/40'
-                        }`}
-=======
                       <ArrowUp 
                         className={`w-5 h-5 transition-colors ${
                           inputValue && !isLoading ? "text-blue-500" : "text-white/40"
                         }`} 
->>>>>>> 66e2a3b6
                       />
                     </button>
                   </div>
@@ -650,24 +501,9 @@
                     animate={{ opacity: 1 }}
                     className='absolute -top-8 left-1/2 -translate-x-1/2 flex gap-2 justify-center'
                   >
-<<<<<<< HEAD
-                    <div
-                      className='w-2 h-2 bg-blue-500/50 rounded-full animate-bounce'
-                      style={{ animationDelay: '0ms' }}
-                    />
-                    <div
-                      className='w-2 h-2 bg-blue-500/50 rounded-full animate-bounce'
-                      style={{ animationDelay: '150ms' }}
-                    />
-                    <div
-                      className='w-2 h-2 bg-blue-500/50 rounded-full animate-bounce'
-                      style={{ animationDelay: '300ms' }}
-                    />
-=======
                     <div className="w-2 h-2 bg-blue-500/50 rounded-full animate-bounce" style={{ animationDelay: "0ms" }} />
                     <div className="w-2 h-2 bg-blue-500/50 rounded-full animate-bounce" style={{ animationDelay: "150ms" }} />
                     <div className="w-2 h-2 bg-blue-500/50 rounded-full animate-bounce" style={{ animationDelay: "300ms" }} />
->>>>>>> 66e2a3b6
                   </motion.div>
                 )}
               </div>
